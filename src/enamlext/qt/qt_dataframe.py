--- conflicted
+++ resolved
@@ -6,22 +6,12 @@
     def __init__(self, df: pd.DataFrame):
         self.values = df.values
         self.df = df
-        # self.__d = self.df.to_dict('records')
 
     def __getitem__(self, item):
         return self.values[item]
 
     def __len__(self):
         return len(self.values)
-<<<<<<< HEAD
-=======
-
-    # def update_inplace(self) -> None:
-    #     try:
-    #         self.__d[:] = self.df.to_dict('records')
-    #     except AssertionError as ex:
-    #         print('could not update dataframe proxy in place', str(ex))
->>>>>>> e6a443cd
 
 
 def _display_dataframe(df: pd.DataFrame):
